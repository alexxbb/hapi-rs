--- conflicted
+++ resolved
@@ -34,50 +34,14 @@
 }
 
 #[derive(Debug)]
-<<<<<<< HEAD
-pub enum HAPI_Error {
-    SUCCESS,
-    FAILURE(ffi::HAPI_Result),
-    ALREADY_INITIALIZED(ffi::HAPI_Result),
-    NOT_INITIALIZED(ffi::HAPI_Result),
-    CANT_LOADFILE(ffi::HAPI_Result),
-    PARM_SET_FAILED(ffi::HAPI_Result),
-    INVALID_ARGUMENT(ffi::HAPI_Result),
-    CANT_LOAD_GEO(ffi::HAPI_Result),
-    CANT_GENERATE_PRESET(ffi::HAPI_Result),
-    CANT_LOAD_PRESET(ffi::HAPI_Result),
-    ASSET_DEF_ALREADY_LOADED(ffi::HAPI_Result),
-    NO_LICENSE_FOUND(ffi::HAPI_Result),
-    DISALLOWED_NC_LICENSE_FOUND(ffi::HAPI_Result),
-    DISALLOWED_NC_ASSET_WITH_C_LICENSE(ffi::HAPI_Result),
-    DISALLOWED_NC_ASSET_WITH_LC_LICENSE(ffi::HAPI_Result),
-    DISALLOWED_LC_ASSET_WITH_C_LICENSE(ffi::HAPI_Result),
-    DISALLOWED_HENGINEINDIE_W_3PARTY_PLUGIN(ffi::HAPI_Result),
-    ASSET_INVALID(ffi::HAPI_Result),
-    NODE_INVALID(ffi::HAPI_Result),
-    USER_INTERRUPTED(ffi::HAPI_Result),
-    INVALID_SESSION(ffi::HAPI_Result),
-=======
 pub struct HAPI_Error {
     pub kind: ffi::HAPI_Result,
     session: *const ffi::HAPI_Session,
->>>>>>> 3f1eb1e7
 }
 
-// #[derive(Debug)]
-// pub struct  HAPI_Error {
-//     session:
-//
-// }
-
 impl HAPI_Error {
-<<<<<<< HEAD
-    pub fn error_string(session: Option<&crate::session::Session>) -> String {
-        crate::status::get_last_error(session.map(|v| v.ptr())).expect("Could not retrieve last error")
-=======
     pub fn new(kind: ffi::HAPI_Result, session: *const ffi::HAPI_Session) -> HAPI_Error {
         HAPI_Error { kind, session }
->>>>>>> 3f1eb1e7
     }
 }
 
@@ -117,15 +81,4 @@
     }
 }
 
-<<<<<<< HEAD
-impl From<ffi::HAPI_Result> for Result<()> {
-    fn from(e: ffi::HAPI_Result) -> Result<()> {
-        match e {
-            ffi::HAPI_Result::HAPI_RESULT_SUCCESS => Ok(()),
-            e => Err(e.into()),
-        }
-    }
-}
-=======
-impl std::error::Error for HAPI_Error {}
->>>>>>> 3f1eb1e7
+impl std::error::Error for HAPI_Error {}