use crate::errors::Result;
pub use crate::ffi::raw::{AttributeOwner, StorageType};
pub use crate::ffi::AttributeInfo;
use crate::node::HoudiniNode;
use crate::stringhandle::StringsArray;
use std::ffi::{CStr, CString};

pub struct DataArray<T> {
    pub(crate) inner: Vec<T>,
}

pub trait AttribDataType: Sized {
    type Type;
    type Return;
    fn read(
        name: &CStr,
        node: &'_ HoudiniNode,
        part_id: i32,
        info: &AttributeInfo,
    ) -> Result<Self::Return>;
<<<<<<< HEAD
    // fn read_array(
    //
    // ) -> Result<Vec<Self::Return>>;
=======
    fn read_array(
        name: &CStr,
        node: &'_ HoudiniNode,
        part_id: i32,
        info: &AttributeInfo,
    ) -> Result<DataArray<Self::Type>>;
>>>>>>> 20cc3362
    fn set(
        name: &CStr,
        node: &'_ HoudiniNode,
        part_id: i32,
        info: &AttributeInfo,
        values: &[Self::Type],
    ) -> Result<()>;
}

#[derive(Debug)]
pub struct Attribute<'s, T: AttribDataType> {
    pub info: AttributeInfo,
    // TODO: Would be nice to have access to the attribute name
    pub(crate) name: CString,
    pub(crate) node: &'s HoudiniNode,
    _marker: std::marker::PhantomData<T>,
}

impl<'s, T> Attribute<'s, T>
where
    T: AttribDataType,
{
    pub(crate) fn new(name: CString, info: AttributeInfo, node: &'s HoudiniNode) -> Self {
        Attribute::<T> {
            info,
            node,
            name,
            _marker: Default::default(),
        }
    }
    pub fn read(&self, part_id: i32) -> Result<T::Return> {
        T::read(&self.name, self.node, part_id, &self.info)
    }
    //
    // pub fn read_array(&self, part_id: i32) -> Result<T::Return> {
    //     T::read_array()
    // }

    pub fn read_array(&self, part_id: i32) -> Result<DataArray<T::Type>> {
        T::read_array(&self.name, self.node, part_id, &self.info)
    }

    pub fn set(&self, part_id: i32, values: impl AsRef<[T::Type]>) -> Result<()> {
        T::set(&self.name, self.node, part_id, &self.info, values.as_ref())
    }
}

macro_rules! impl_attrib_type {
    ($ty:ty, $get_func:ident, $get_array_func:ident, $set_func:ident) => {
        impl AttribDataType for $ty {
            type Type = $ty;
            type Return = Vec<Self::Type>;
            fn read<'session>(
                name: &CStr,
                node: &HoudiniNode,
                part_id: i32,
                info: &AttributeInfo,
            ) -> Result<Vec<Self>> {
                crate::ffi::$get_func(node, part_id, name, &info.inner, -1, 0, info.count())
            }

            fn read_array(name: &CStr, node: &HoudiniNode, part_id: i32, info: &AttributeInfo) -> Result<DataArray<Self::Type>> {
                crate::ffi::$get_array_func(node, part_id, name, &info.inner)
            }

            fn set(
                name: &CStr,
                node: &HoudiniNode,
                part_id: i32,
                info: &AttributeInfo,
                values: &[Self::Type],
            ) -> Result<()> {
                crate::ffi::$set_func(node, part_id, name, &info.inner, values, 0, info.count())
            }
        }
    };
}

impl_attrib_type!(f32, get_attribute_float_data, get_attribute_float_array_data, set_attribute_float_data);
impl_attrib_type!(f64, get_attribute_float64_data, get_attribute_float64_array_data, set_attribute_float64_data);
impl_attrib_type!(i32, get_attribute_int_data, get_attribute_int_array_data, set_attribute_int_data);
impl_attrib_type!(i64, get_attribute_int64_data, get_attribute_int64_array_data, set_attribute_int64_data);

impl<'a> AttribDataType for &'a str {
    type Type = &'a str;
    type Return = StringsArray;

    fn read(
        name: &CStr,
        node: &HoudiniNode,
        part_id: i32,
        info: &AttributeInfo,
    ) -> Result<Self::Return> {
        crate::ffi::get_attribute_string_buffer(node, part_id, name, &info.inner, 0, info.count())
    }

    fn set(
        name: &CStr,
        node: &'_ HoudiniNode,
        part_id: i32,
        info: &AttributeInfo,
        values: &[Self::Type],
    ) -> Result<()> {
        let cstrings = values
            .iter()
            .map(|s| CString::new(*s).map_err(Into::into))
            .collect::<Result<Vec<CString>>>()?;
        let cstrings = cstrings.iter().map(CString::as_ref).collect::<Vec<_>>();
        crate::ffi::set_attribute_string_buffer(
            &node.session,
            node.handle,
            part_id,
            name,
            &info.inner,
            &cstrings,
        )
    }

    fn read_array(
        name: &CStr,
        node: &'_ HoudiniNode,
        part_id: i32,
        info: &AttributeInfo,
    ) -> Result<DataArray<Self::Type>> {
        todo!()
    }
}<|MERGE_RESOLUTION|>--- conflicted
+++ resolved
@@ -18,18 +18,12 @@
         part_id: i32,
         info: &AttributeInfo,
     ) -> Result<Self::Return>;
-<<<<<<< HEAD
-    // fn read_array(
-    //
-    // ) -> Result<Vec<Self::Return>>;
-=======
     fn read_array(
         name: &CStr,
         node: &'_ HoudiniNode,
         part_id: i32,
         info: &AttributeInfo,
     ) -> Result<DataArray<Self::Type>>;
->>>>>>> 20cc3362
     fn set(
         name: &CStr,
         node: &'_ HoudiniNode,
@@ -63,10 +57,6 @@
     pub fn read(&self, part_id: i32) -> Result<T::Return> {
         T::read(&self.name, self.node, part_id, &self.info)
     }
-    //
-    // pub fn read_array(&self, part_id: i32) -> Result<T::Return> {
-    //     T::read_array()
-    // }
 
     pub fn read_array(&self, part_id: i32) -> Result<DataArray<T::Type>> {
         T::read_array(&self.name, self.node, part_id, &self.info)
